#lang scribble/html
@require["templates.rkt"]

@doctype{html}
@html[lang: "en"]{
  @header{Contact}
<<<<<<< HEAD
  <body id="pn-top">
  	@navbar{Contact}
        @subpage-title{Contact}

    <div class="pn-main-wrapper">
        <div class="content">

            <div class="container">
                <div class="row">  
		  <h2>Who's in charge?</h2>

<center>
<h4>Webmaster</h4> <a href="mailto:types@"@"ccs.neu.edu">Ben Greenman</a>

<h4>PL Seminar</h4>  <a href="mailto:dbp@"@"ccs.neu.edu">Daniel Patterson</a>

<h4>PL Seminar, Junior</h4> <a href="mailto:samc@"@"ccs.neu.edu">Sam Caldwell</a>

<h4>Happy Hour</h4> <a href="mailto:maxnew@"@"ccs.neu.edu">Max New</a>

<h4>Student Rep on Hiring</h4> <a href="mailto:wilbowma@"@"ccs.neu.edu">William Bowman</a>

<h4>Blog Maintainer</h4> <a href="mailto:types@"@"ccs.neu.edu">Ben Greenman</a>

<h4>People Page Maintainer</h4> <a href="mailto:bchung@"@"ccs.neu.edu">Ben Chung</a>

<h4>Publication Page Maintainer</h4> <a href="mailto:schuster@"@"ccs.neu.edu">Jonathan Schuster</a>

<h4>Software Page Maintainer</h4> <a href="mailto:leif@"@"ccs.neu.edu">Leif Andersen</a>

<h4>Teaching Page Maintainer</h4> <a href="mailto:davis.mil@"@"husky.neu.edu">Milo Davis</a>

<h4>Applications for internship, PhD, Postdoc</h4>
<a href="mailto:j.vitek@"@"neu.edu">Jan Vitek</a>
</center>
<br><br>

                  <h2>How to find us</h2>
                		<p>
<pre>440 Huntington Ave,
Boston, MA 0211</pre>
<br>
The <b>College of Computer and Information<br>
Science</b> is located in Building WVH<br>
(aka West Village "H" -- don't forget the H,<br> 
otherwise you won't be able to distinguish<br>
it from WV "A" through WV "G").<br>
<br>
We are diagonally across the street from the<br>
Museum of Fine Arts. <br>
<br>
<p>
To get to all CCIS offices, take the elevators<br>
 opposite the big glassed-in lab on the first floor.
<p><br>
The administrative offices and mail boxes are <br>
located in Room 202 WVH, to your right as you get <br>off the elevator.
<p><br>
The PRL lab is in room 308 behind the glass walls<br>
with Racket code on them.
<p><br>
Talks are often in room 366, located to your right<br> as you get off the
elevator on the third floor.

                		</p>

                		<br>
	              </div>
            </div>
            @footer
        </div>
    </div>

  </body>
</html>
=======
  @body[id: "pn-top"]{
    @navbar{Contact}
      @subpage-title{Contact}

    @div[class: "pn-main-wrapper"]{
      @div[class: "content"]{
        @div[class: "container"]{
          @div[class: "row"]{
            @h2{Who's in charge?}
            @center{
              @h4{Webmaster} @a[href: "mailto:types@ccs.neu.edu"]{Ben Greenman}

              @h4{PL Seminar} @a[href: "mailto:dbp@ccs.neu.edu"]{Daniel Patterson}

              @h4{PL Seminar, Junior} @a[href: "mailto:samc@ccs.neu.edu"]{Sam Caldwell}

              @h4{Happy Hour} @a[href: "mailto:maxnew@ccs.neu.edu"]{Max New}

              @h4{Student Rep on Hiring} @a[href: "mailto:wilbowma@ccs.neu.edu"]{William Bowman}

              @h4{Publication Page Maintainer} @a[href: "mailto:schuster@ccs.neu.edu"]{Jonathan Schuster}

              @h4{People Page Maintainer} @a[href: "mailto:bchung@ccs.neu.edu"]{Ben Chung}

              @h4{Software Page Maintainer} @a[href: "mailto:leif@ccs.neu.edu"]{Leif Andersen}

              @h4{Teaching Page Maintainer} @a[href: "mailto:davis.mil@husky.neu.edu"]{Milo Davis}

              @h4{Applications for internship, PhD, Postdoc} @a[href: "mailto:j.vitek@neu.edu"]{Jan Vitek}
            }
          }
          @br{}
          @br{}

          @h2{How to find us}
          @p{
            @pre{
              440 Huntington Ave,
              Boston, MA 02115
            }
            @div[style: "width: 350px"]{
              @p{
                The @b{College of Computer and Information Science}
                is located in Building WVH
                (aka West Village "H" -- don't forget the H,
                otherwise you won't be able to distinguish
                it from WV "A" through WV "G").
              }

              @p{
                We are diagonally across the street from the Museum of Fine Arts.
              }

              @p{
                To get to all CCIS offices, take the elevators
                 opposite the big glassed-in lab on the first floor.
              }

              @p{
                The administrative offices and mail boxes are located
                in Room 202 WVH, to your right as you get off the elevator
                on the second floor.
              }

              @p{
                The PRL lab is in room 308 behind the glass walls
                with Racket code on them.
              }

              @p{
                Talks are often in room 366, located to your right as
                you get off the elevator on the third floor.
              }

              @br{}
          }}}
       @footer{}
}}}}
>>>>>>> a0600d32
<|MERGE_RESOLUTION|>--- conflicted
+++ resolved
@@ -4,83 +4,6 @@
 @doctype{html}
 @html[lang: "en"]{
   @header{Contact}
-<<<<<<< HEAD
-  <body id="pn-top">
-  	@navbar{Contact}
-        @subpage-title{Contact}
-
-    <div class="pn-main-wrapper">
-        <div class="content">
-
-            <div class="container">
-                <div class="row">  
-		  <h2>Who's in charge?</h2>
-
-<center>
-<h4>Webmaster</h4> <a href="mailto:types@"@"ccs.neu.edu">Ben Greenman</a>
-
-<h4>PL Seminar</h4>  <a href="mailto:dbp@"@"ccs.neu.edu">Daniel Patterson</a>
-
-<h4>PL Seminar, Junior</h4> <a href="mailto:samc@"@"ccs.neu.edu">Sam Caldwell</a>
-
-<h4>Happy Hour</h4> <a href="mailto:maxnew@"@"ccs.neu.edu">Max New</a>
-
-<h4>Student Rep on Hiring</h4> <a href="mailto:wilbowma@"@"ccs.neu.edu">William Bowman</a>
-
-<h4>Blog Maintainer</h4> <a href="mailto:types@"@"ccs.neu.edu">Ben Greenman</a>
-
-<h4>People Page Maintainer</h4> <a href="mailto:bchung@"@"ccs.neu.edu">Ben Chung</a>
-
-<h4>Publication Page Maintainer</h4> <a href="mailto:schuster@"@"ccs.neu.edu">Jonathan Schuster</a>
-
-<h4>Software Page Maintainer</h4> <a href="mailto:leif@"@"ccs.neu.edu">Leif Andersen</a>
-
-<h4>Teaching Page Maintainer</h4> <a href="mailto:davis.mil@"@"husky.neu.edu">Milo Davis</a>
-
-<h4>Applications for internship, PhD, Postdoc</h4>
-<a href="mailto:j.vitek@"@"neu.edu">Jan Vitek</a>
-</center>
-<br><br>
-
-                  <h2>How to find us</h2>
-                		<p>
-<pre>440 Huntington Ave,
-Boston, MA 0211</pre>
-<br>
-The <b>College of Computer and Information<br>
-Science</b> is located in Building WVH<br>
-(aka West Village "H" -- don't forget the H,<br> 
-otherwise you won't be able to distinguish<br>
-it from WV "A" through WV "G").<br>
-<br>
-We are diagonally across the street from the<br>
-Museum of Fine Arts. <br>
-<br>
-<p>
-To get to all CCIS offices, take the elevators<br>
- opposite the big glassed-in lab on the first floor.
-<p><br>
-The administrative offices and mail boxes are <br>
-located in Room 202 WVH, to your right as you get <br>off the elevator.
-<p><br>
-The PRL lab is in room 308 behind the glass walls<br>
-with Racket code on them.
-<p><br>
-Talks are often in room 366, located to your right<br> as you get off the
-elevator on the third floor.
-
-                		</p>
-
-                		<br>
-	              </div>
-            </div>
-            @footer
-        </div>
-    </div>
-
-  </body>
-</html>
-=======
   @body[id: "pn-top"]{
     @navbar{Contact}
       @subpage-title{Contact}
@@ -101,9 +24,11 @@
 
               @h4{Student Rep on Hiring} @a[href: "mailto:wilbowma@ccs.neu.edu"]{William Bowman}
 
-              @h4{Publication Page Maintainer} @a[href: "mailto:schuster@ccs.neu.edu"]{Jonathan Schuster}
+              @h4{Blog Maintainer} @a[href: "mailto:types@ccs.neu.edu"]{Ben Greenman}
 
               @h4{People Page Maintainer} @a[href: "mailto:bchung@ccs.neu.edu"]{Ben Chung}
+
+              @h4{Publication Page Maintainer} @a[href: "mailto:schuster@ccs.neu.edu"]{Jonathan Schuster}
 
               @h4{Software Page Maintainer} @a[href: "mailto:leif@ccs.neu.edu"]{Leif Andersen}
 
@@ -158,5 +83,4 @@
               @br{}
           }}}
        @footer{}
-}}}}
->>>>>>> a0600d32
+}}}}