--- conflicted
+++ resolved
@@ -7,34 +7,6 @@
   @body[id: "pn-top"]{
     @navbar{"New Members"}
     @subpage-title{New Members}
-<<<<<<< HEAD
-    <div class="pn-main-wrapper">
-      <div class="content">
-        <div class="container">
-          <div class="row">
-            <div class="col-md-10 col-md-offset-1">
-              <p>Welcome to the PRL! The instructions below will help you get situated in the lab.</p>
-              <ol>
-                <li>Get your student ID (a.k.a. Husky Card) from <a href="http://www.northeastern.edu/huskycard/about/locations.html">a pick-up location</a>. Your ID unlocks the door into the lab.</li>
-                <li>Apply for a CCIS account using <a href="http://howto.ccs.neu.edu/howto/accounts-homedirs/how-to-sign-up-for-a-ccis-account/">these instructions</a>. This account comes with a ccs.neu.edu email address and allows you to access various computers around the college.</li>
-                <li>Coordinate with the lab member in charge of <a href="people.html">the people page</a> (<a href="mailto:bchung@"@"ccs.neu.edu">Ben Chung</a> as of September 2016) to add your picture and bio, as well as to add yourself to the <strong>prl-students</strong> or <strong>prl-staff</strong> mailing list, as appropriate.</li>
-                <li>Join the lab's IRC channel, #prl, on Freenode. Current lab members can help you get started on IRC if you've never used it before. <strong>Prospective students are welcome to ask questions here, too!</strong></li>
-                <li>Sign up for the mailing lists for the PL Seminar and the PL Jr. seminar (links on the <a href="seminars.html">seminars page</a>). You may also wish to subscribe to the <a href="https://lists.eecs.harvard.edu/mailman/listinfo/programming">Harvard</a> and <a href="https://lists.csail.mit.edu/mailman/listinfo/pl">MIT</a> PL mailing lists to be notified about their talks.</li>
-                <li>No need to sign up immediately, but if you need a private place to store code, there is both a <a href="https://github.ccs.neu.edu/">CCIS-managed GitHub instance</a> as well as our lab's <a href="https://github.com/nuprl">nuprl organization</a> on GitHub. To get access to the nuprl organization, ask the webmaster (<a href="mailto:types@"@"ccs.neu.edu">Ben Greenman</a> as of September 2016) to add you as a member.
-                <li><p>Finally, if you haven't already found a place to live, this map (compiled by Northeastern CS grad students) can help you narrow down where to live in Boston. Colors on shaded regions indicate roughly how good the area is for grad students (green = good, yellow = okay, red = bad), and you can click on the regions and pins for more information</p>
-                  <iframe src="https://www.google.com/maps/d/u/0/embed?mid=zNp1Yae6mers.kT4sztNf9NgU" width="640" height="480"></iframe>
-                </li>
-              </ol>
-              <p>More grad-student-specific information about Northeastern's College of Computer and Information Science can be found on <a href="https://wiki.ccs.neu.edu/display/GRADWIKI/Home">the grad wiki</a>.
-            </div>
-          </div>
-        </div>
-      </div>
-    </div>
-  @|footer|
-  </body>
-</html>
-=======
     @div[class: "pn-main-wrapper"]{
       @div[class: "content"]{
         @div[class: "container"]{
@@ -42,18 +14,60 @@
             @div[class: "col-md-10 col-md-offset-1"]{
               @p{Welcome to the PRL! The instructions below will help you get situated in the lab.}
               @ol[
-                @li{Get your student ID (a.k.a. Husky Card) from @a[href: "http://www.northeastern.edu/huskycard/about/locations.html"]{a pick-up location}. Your ID unlocks the door into the lab.}
-                @li{Apply for a CCIS account using @a[href: "http://howto.ccs.neu.edu/howto/accounts-homedirs/how-to-sign-up-for-a-ccis-account/"]{these instructions}. This account comes with a @tt{ccs.neu.edu} email address and allows you to access various computers around the college.}
-                @li{Coordinate with the lab member in charge of @a[href: "people.html"]{the people page} (see the @a[href: "contact.html"]{Contact} page) to add your picture and bio, as well as to add yourself to the @strong{prl-students} and/or @strong{prl-staff} mailing list, as appropriate.}
-                @li{Join the lab's IRC channel, @tt{#prl}, on Freenode. Current lab members can help you get started on IRC if you've never used it before. @strong{Prospective students are welcome to ask questions on IRC, too!}}
-                @li{Sign up for the mailing lists for the PL Seminar and the PL Jr. seminar (links on the @a[href: "seminars.html"]{Seminars} page). You may also wish to subscribe to the @a[href: "https://lists.eecs.harvard.edu/mailman/listinfo/programming"]{Harvard} and @a[href: "https://lists.csail.mit.edu/mailman/listinfo/pl"]{MIT} PL mailing lists to be notified about their talks.}
-                @li{No need to sign up immediately, but if you need a private place to store code, there is both a @a[href: "https://github.ccs.neu.edu/"]{CCIS-managed GitHub instance} and a @a[href: "https://github.com/nuprl"]{NuPRL organization} on GitHub. To get access to the @tt{nuprl} organization, ask the webmaster to add you as a member.}
-                @li{@p{Finally, if you haven't already found a place to live, this map (compiled by Northeastern CS grad students) can help you narrow down where to live in Boston. Colors on shaded regions indicate roughly how good the area is for grad students (green = good, yellow = okay, red = bad), and you can click on the regions and pins for more information}
+                @li{
+                  Get your student ID (a.k.a. Husky Card) from
+                  @a[href: "http://www.northeastern.edu/huskycard/about/locations.html"]{a pick-up location}.
+                  Your ID unlocks the door into the lab.
+                }
+                @li{
+                  Apply for a CCIS account using
+                  @a[href: "http://howto.ccs.neu.edu/howto/accounts-homedirs/how-to-sign-up-for-a-ccis-account/"]{these instructions}.
+                  This account comes with a @tt{ccs.neu.edu} email address and
+                  allows you to access various computers around the college.
+                }
+                @li{
+                  Coordinate with the lab member in charge of
+                  @a[href: "people.html"]{the people page}
+                  (see the @a[href: "contact.html"]{Contact} page) to add your
+                  picture and bio, as well as to add yourself to the
+                  @strong{prl-students} and/or @strong{prl-staff} mailing list,
+                  as appropriate.
+                }
+                @li{
+                  Join the lab's IRC channel, @tt{#prl}, on Freenode. Current
+                  lab members can help you get started on IRC if you've never
+                  used it before. @strong{Prospective students are welcome to
+                  ask questions on IRC, too!}
+                }
+                @li{
+                  Sign up for the mailing lists for the PL Seminar and the PL Jr.
+                  seminar (links on the @a[href: "seminars.html"]{Seminars} page).
+                  You may also wish to subscribe to the
+                  @a[href: "https://lists.eecs.harvard.edu/mailman/listinfo/programming"]{Harvard}
+                  and
+                  @a[href: "https://lists.csail.mit.edu/mailman/listinfo/pl"]{MIT}
+                  PL mailing lists to be notified about their talks.
+                }
+                @li{
+                  If you need a private place to store code, there is both a
+                  @a[href: "https://github.ccs.neu.edu/"]{CCIS-managed GitHub instance}
+                  and a @a[href: "https://github.com/nuprl"]{NuPRL organization}
+                  on GitHub. To get access to the @tt{nuprl}
+                  organization, ask the webmaster to add you as a member.
+                }
+                @li{
+                  @p{
+                    Finally, if you haven't already found a place to live, this
+                    map (compiled by Northeastern CS grad students) can help
+                    you narrow down where to live in Boston. Colors on shaded
+                    regions indicate roughly how good the area is for grad
+                    students (green = good, yellow = okay, red = bad), and you
+                    can click on the regions and pins for more information
+                  }
                   @iframe[src: "https://www.google.com/maps/d/u/0/embed?mid=zNp1Yae6mers.kT4sztNf9NgU" width: "640" height: "480"]
                 }
               ]
               @p{More grad-student-specific information about Northeastern's College of Computer and Information Science can be found on @a[href: "https://wiki.ccs.neu.edu/display/GRADWIKI/Home"]{the grad wiki}.}
   }}}}}
   @footer{}
-}}
->>>>>>> a0600d32
+}}